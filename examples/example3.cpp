--- conflicted
+++ resolved
@@ -17,16 +17,11 @@
 // along with Clasp; if not, write to the Free Software
 // Foundation, Inc., 51 Franklin St, Fifth Floor, Boston, MA  02110-1301  USA
 //
-<<<<<<< HEAD
-
-=======
->>>>>>> 779f0f92
 // Add the libclasp directory to the list of
 // include directoies of your build system.
 #include <clasp/clasp_facade.h>
 #include <clasp/solver.h>
 #include "example.h"
-#if CLASP_HAS_THREADS
 // This example uses the ClaspFacade to compute
 // the stable models of the program
 //    a :- not b.
@@ -66,4 +61,4 @@
 #if CLASP_HAS_THREADS
 	example3(Clasp::SolveMode_t::Async);
 #endif
-}+}
