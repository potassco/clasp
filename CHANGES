<<<<<<< HEAD
clasp 3.3.0:
  * switched to MIT license
  * added support for unsatisfiable core shrinking via option "--opt-usc-shrink"
  * added support for core-guided optimization algorithms K and ONE
  * CLI changes:
    - changed syntax of option  "--opt-strategy" (old syntax is still supported but deprecated)
      - First argument selects the overall strategy, i.e. model- or core-guided optimization
      - Second argument selects the algorithm, e.g. "K" or "OLL" for core-guided optimization
      - Further arguments enable additional tactics, e.g. "disjoint" for disjoint core 
        preprocessing in core-guided optimization
    - option "--pre" now prints aspif by default (use "--pre=smodels" for smodels)
	- merged option "--opt-bound" into "--opt-mode"
    - merged option "--counter-bump" into "--counter-restarts"
    - replaced option "--opt-sat" with "--parse-maxsat"
    - merged option "--dist-mode" into "--distribute"
    - merged option "--del-protect" into "--update-lbd"
    - replaced numbers with named constants in various options
    - added support for specifying bitmask arguments as list of named constants, e.g.
      "--forget-on-step=varScores,signs,lemmaScores" instead of "--forget-on-step=7"
  * Integration/clingo:
    - removed dependency to Intel TBB (multithreading now only uses C++11 threads)
    - switched to CMake for building clasp
    - moved libprogram_opts to libpotassco, which is now a submodule of clasp
    - added support for step-specific true var to simplify implementation of multishot propagators
    - simplified ClaspFacade solving interface

clasp 3.2.3:
=======
clasp 3.2.3: Monday, 24th April 2017
>>>>>>> a47aed7f
  * fixed: possible crash on Cygwin-32 because of non-increasing wall clock time
  * fixed: PB constraints not correctly initialized if added on levels > 0
  * fixed regression: unsupported atoms in minimize statements not added to program
  * fixed regression in enum mode "domRec" in case of complementary atoms
  * fixed spurious backtracking on integrating sat clauses from theory propagator
  * fixed regression: model heuristic ("--opt-heuristic=2") not applied
  
clasp 3.2.2: Monday, 23rd January 2017
  * added experimental support for MiniCard's CNF+ format
  * added missing stats key "summary.winner" for getting id of winner thread from clingo
  * fixed regression in sat/pb reader
  * fixed regression in handling of unsatisfiable optimization problems
  * fixed regression in component-wise shifting and preprocessing of disjunctive rules
  * fixed: ClaspFacade::startSolve() could produce duplicate and/or miss models
  * fixed: failed to handle empty clauses added from theory propagator
  * fixed: invalid logged lemmas due to buggy minimization in Solver::resolveToFlagged()
  * fixed: LogicProgram::dispose() must reset pointers
  * fixed compilation problems on Cygwin and Alpha
  
clasp 3.2.1: Thursday, 13th October 2016
  * added support for adding variables from theory propagator
  * fixed output of "--pre" wrt to externals in incremental setting
  * fixed regression in projective enumeration in incremental setting
  * fixed regression in handling of minimize statements containing only zero-weighted literals
  * fixed possible invalid access to empty input vector in ClaspAppBase::run()
  * added workaround to fix emcc code-gen bug
  * fixed type mismatch and warnings when compiled with x64 and _DEBUG
  * fixed compilation problems on MacOS and ARM

clasp 3.2.0: Thursday, 8th September 2016
  * added experimental support for new asp format and changed "--pre" option to use it
  * added propagator for acyclicity constraint (#edge-directive)
  * added option "--parse-ext" for enabling input extentions:
    - acyc constraints in smodels, dimacs, and opb format,
    - objective function in dimacs format,
    - projection, assumption, output, heuristic directives in dimacs and opb format
  * added stratification heuristic for weights in core-guided optimization enabled via
    "--opt-strategy=usc,{8-15}"
  * added support for parallel solving via C++11 threads instead of Intel TBB (see README)
  * added ClaspFacade::startSolve() for synchronous (possibly single-threaded) model generation
  * added option "--vsids-acids" for enabling average conflict-index decision scoring in vsids
  * added option "--vsids-progress" for enabling Glucose-style decreasing decay scheme
  * added option "--block-restarts" for enabling Glucose-style blocking of restarts
  * added option "--del-protect" for enabling Glucose-style temporary freezing of learnt nogods
  * option "--dom-mod" now also supports modifiers "factor" and "init" and also
    applies to problems in dimacs and opb format
  * added support for updating heuristic options in multishot solving
    (init-moms, score-res, score-other, berk-huang, dom-mod)
  * added support for config inheritance in portfolio configurations
  * changed default configuration of tester in disjunctive asp solving
  * improved handling of extended rules in computation of loop nogoods
  * improved handling of equivalent and complementary atoms in domain heuristic
  * option "--nant" now also applies to lookback heuristics
  * option "--lemma-out" now resolves lemmas to problem variables
    - added "--lemma-out-dom" for setting variable domain to either input or output
    - added "--lemma-out-txt" for logging lemmas in ground lp format
    - added "--lemma-out-max" for limiting number of logged lemmas
  * replaced "--sign-def=4" with "--sign-def-disj=<x>" for setting default sign of disjunctive atoms
  * made lower bound updates in parallel optimization lock-free
  * switched to a more compact representation of input facts in smodels format
  * replaced old symbol table with simple output list

clasp 3.1.5: Friday, 5th August 2016 (updated: 11th August 2016)
  * fixed: projective enumeration failed to work with option "--no-lookback"
  * fixed: invalid models in parallel disjunctive solving due to unsynchronized simplifications
  * fixed: Json output sometimes failed to report correct number of optimal models
  * fixed: SAT-frontend must retain pure literals for cautious/brave reasoning
  * fixed: ClaspFacade::start() sometimes failed to reset SharedContext  
  * fixed: Sat-Preprocessor failed to propagate resolution of empty clause
  * fixed: simplifications after end of incremental step not always propagated to all threads
  * fixed too strong assertion in eq-preprocessor
  
clasp 3.1.4: Thursday, 10th December 2015
  * fixed: "--pre" failed to handle choice/disjunctive heads defined by extended bodies
  * fixed: "--backprop" failed to backpropagte certain constraints when used with "--eq=0"
  * fixed: potential deadlock during shutdown/join() in async solving
  * fixed: DomainHeuristic failed to handle nested heuristic predicates
  * fixed: invalid delete in DomainHeuristic destructor
  * fixed: configuration sometimes failed to initialize solver id
  * rewrote Clause::updateWatch() loop to workaround bug #67892 in gcc 5
    (https://gcc.gnu.org/bugzilla/show_bug.cgi?id=67892)

clasp 3.1.3: Friday, 31th July 2015
  * fixed: possible livelock in multi-threaded enumeration of optimal models
  * fixed: parser for _heuristic atoms failed to handle atoms containing strings
  * fixed: over-satisfied PB constraints not always handled correctly
  * fixed: incorrect handling of aux vars in Solver::numWatches()
  * fixed: C++11 isnan issue on Mac
  
clasp 3.1.2: Tuesday, 5th May 2015
  * fixed: Option "--heuristic" failed to accept decay factor for domain heuristic
  * fixed: LogicProgram::getDisjFor() failed to handle hash collisions correctly
  * fixed: facts in disjunctions not always correctly handled
  * fixed: domain heuristic failed to distinguish atom names sharing a common prefix
  * fixed: domain heuristic failed to handle atoms with complementary literals correctly
  * fixed: LogicProgram::write() must not output gamma rules and/or atoms that are false
  * fixed regression in handling of sign modifier in domain heuristic
  * fixed regression in backpropagation during preprocessing

clasp 3.1.1: Wednesday, 12th November 2014
  * LparseReader now handles "external statement"
  * fixed: low-level config interface failed to correctly handle successive changes of "opt-bound"
  * fixed: wrong completition nogoods with option "--no-gamma"
  * fixed regression in rule simplification (regression in 3.0.x)
  * fixed regression in "--configuration=jumpy"
  * fixed regression in handling of modifiers true/false in domain heuristic
  
clasp 3.1.0: Friday, 15th August 2014
  * added new strategies for unsatisfiable-core based optimization
  * added alternative distribution mode via thread-local queues (option " --dist-mode")
  * generators now propagate top-level assignment to testers
  * removed optimization options from default configurations
  * CLI changes:
    - option "--sat-prepro" now expects the algorithm followed by an optional list of limits
    - option "--opt-strategy" now takes two arguments; the first mandatory argument selects the 
      major strategy (i.e. branch and bound or unsat-core), while the optional second argument
      controls fine tuning of said strategy
    - combined options "--dom-mod" and "--dom-pref" and added enum mode "domRec" for 
      enabling subset optimization via domain heuristic
    - added "--forget-on-step=2" for discarding previously set variable phases and changed
      value for discarding nogood activities and learnt nogoods to 4 and 8, respectively
    - replaced option "--hparam" (and its aliases) with second argument for "--heuristic"
    - replaced "--berk-once" with more general "--score-res"
    - renamed option "--number" to "--models"
  * Integration/clingo:
    - added support for open (i.e. unassigned) externals
    - added support for adding constraints via model callback
    - added low-level interface for accessing a clasp configuration
    - cleaned up some stats keys and replaced "camelCase" with "snake_case" in keys

clasp 3.0.6: Monday, 21st July 2014
  * fixed: parallel unsat-core based enumeration of optimal models could skip valid models
  * fixed: possible race condition in signal handling
  * fixed: ABA-problem in parallel cb-enumerator could lead to duplicate models  (regression in 3.0.x)
  * fixed: "--share=auto" (default) failed to enable physical sharing in mt-mode (regression in 3.0.x)
  * fixed: eq over complementary atoms not always correctly handled              (regression in 3.0.x)
  * fixed: incremental domain heuristic failed to apply values to atoms from previous steps
  * fixed: eq over bodies of size 1 not always correctly handled
  * fixed: typo in description of "--quiet"
  
clasp 3.0.5: Monday, 19th May 2014
  * added support for ThreadTime::getTime() on MacOS X
  * removed pointless "--del-init" option from config tweety
  * fixed: non-hcf components not always correctly added in incremental disjunctive programs (clingo)
  * fixed: empty soft clauses not correctly handled in MaxSAT frontend
  * fixed: unfounded sets from 2nd level test not always correctly handled 
  * fixed: json output must not print NaN
  * fixed: asp options not correctly set on configuration update (from clingo)
  * fixed: regression in handling of (incremental) projection
  
clasp 3.0.4: Thursday, 24th April 2014
  * replaced "s SATISFIABLE" with "s UNKNOWN" when called with option "--opt-sat"
  * improved handling of weight constraints containing incremental assumptions
  * fixed: typo in output of "--help"
  * fixed: unsatisfiable-core based optimization sometimes fails to assign all active assumptions
  * fixed: superfluous rules for facts not always correctly handled
  * fixed: assigned values for external atoms not always carried over to next step
  * fixed: clasp sometimes fails on incremental problems if "--lookahead" is used with "--forget-on-step"

clasp 3.0.3: Friday, 28th March 2014
  * fixed: AsyncResult destructor fails if called after destruction of ClaspFacade
  * fixed: projective enumeration sometimes fails when used with option "--restart-on-model"
  * fixed: regression in handling of negative lower bound in optimization
  
clasp 3.0.2: Monday, 17th March 2014
  * patch 1 (March 19th, 2014): fixed regression in projective enumeration
  * added ClaspFacade::startSolveAsync() for enumerating models in an iterator-like fashion
  * added "--forget-on-step" for simulating iclingo's "--ilearnt" and "--iheuristic"
  * added "--dom-mod=6" for simulating hclasp's subset minimization
  * fixed: DefaultUnfoundedCheck sometimes fails with assertion in incremental setting
  * fixed: wcnf frontend fails if top weight >= 2^31
  * fixed: unit cores not always correctly handled in unsatisfiable-core based optimization
  * fixed: negative lower bound not correctly handled in hierarchical optimization
  * fixed: projection not correctly handled in incremental setting
  * fixed: clasp sometimes reports bogus timing values when interrupted via Ctrl-C on Windows
  * fixed: lookahead fails on non-asp problems if combined with option "--nant"
  * fixed: wrong/missing models because of incorrect backpropagation with option "--backprop"

clasp 3.0.1: Friday, 21th February 2014
  * added support for disabling "--opt-bound" via "--opt-bound=no"
  * added support for passing on/off values for option flags on config update
  * fixed: multiple occurrences of literal with negative weight not correctly merged
    (see also: https://bugs.debian.org/cgi-bin/bugreport.cgi?bug=739628)
  * fixed: negative literals not correctly formatted in PB output
  * fixed: excess bounds in "--opt-bound" not correctly handled
  * fixed: negatable otions like "[no]-init-moms" not recognized
  * fixed libprogram_opts: string to long long conversion fails

clasp 3.0.0: Friday, 14th February 2014
  1. Integrated support for disjunctive solving from claspD-2
  2. Integrated domain heuristic from hclasp via option "--heuristic=domain"
    * added "--dom-pref" and "--dom-mod" for applying domain modifications to certain subsets of atoms
  3. Optimization
    * replaced global "--opt-hierarch" option with more general per thread option "--opt-strategy"
      to enable competition-based optimization during parallel solving
    * integrated unsatisfiable-core based optimization from unclasp via "--opt-strategy={4,5}"
    * replaced "--opt-ignore", "--opt-all", "--opt-best" with option "--opt-mode" and
      added new reasoning mode for enumerating optimal models via option "--opt-mode=optN"
    * renamed "--opt-value" to "--opt-bound"
  4. Misc
    * added a new configuration "tweety" and made it the default for asp problems
    * removed option "--portfolio" in favour of "--configuration=<file>"
    * added second argument to "--contraction" for replacing long nogoods with decision sequence/all uip clause
    * added option "--out-hide-aux" for hiding atoms starting with "_" in models
    * added option "--out-atomf" for setting atom output format
    * added "--outf=3" for disabling output
    * simplified deletion options
  5. Internals & Integration with clingo
    * implemented new configuration class
    * moved option handling and output classes to libclasp
    * simplified/cleaned up major interfaces
    * added support for asynchronous solving
    * added support for incremental/volatile enumeration/optimization
    * added support for adding/removing aux variables during solving
    * added low-level interface for accessing statistics

clasp 2.1.5: Tuesday, 28th January 2014
  * fixed a bug in the handling of unary projection nogoods
  * fixed a bug in the interplay between lookahead and minimization

clasp 2.1.4: Tuesday, 26th November 2013
  * fixed a possible crash bug in handling of conditional constraints
  * fixed a regression in handling of physically shared clauses
  * fixed compilation issues with clang-500.2.79 on Mac

clasp 2.1.3: Friday, 12th April 2013
  * fixed a regression in the handling of choice rules in the unfounded set checker

clasp 2.1.2: Friday, 5th April 2013
  * updated "--outf=1" to ASP-Comp'13 format and added corresponding exit codes
  * fixed: Wrong/missing models because of incorrect handling of recursive aggregates
  * fixed: Counter implication restart on root level could introduce an invalid conflict
  * fixed: clasp does not compile in C++11 mode
  * fixed regression: Inconsistent behaviour in dimacs front-end when running
                      with or without option "--number=1"
clasp 2.1.1: Thursday, 22th November 2012
  * fixed regression: MaxSAT-frontend must not assert pure literals / relaxation variables
  * fixed: spurious warning when using option "--no-lookback"
  * fixed: "--shuffle" and "--counter-restarts" not working as intended with hierarchical optimization
  * fixed: Backslashes in JSON output not correctly quoted

clasp 2.1.0: Monday, 27th August 2012
  * restructured help and revised options and their defaults
    * added "--help[={1..3}]" for showing basic, advanced, or all options
    * added "--configuration" for selecting between prefabricated default configurations
    * revised deletion options and grouped them via common prefix "--del-"
    * revised thread options and added options for size-/topology-based lemma exchange
    * added support for dynamic restarts via "--restarts=D,<args>"
    * added "--sign-def" for setting default sign used in decision heuristic
    * added "--sign-fix" for disabling sign-heuristic
    * added "--init-moms" for enabling/disabling initialization of heuristic with MOMS-score
    * added "--fast-exit" for forcing app exit without cleanup
    * added "--update-act" for enabling LBD-based activity bumping
    * added "--update-mode" for configuring when update/integrate messages are handled in parallel-search
    * added "--learn-explicit" to disable usage of implication graph for learnt constraints
    * added "--share" for configuring physical constraint sharing
    * added "--init-watches" for controlling initialization of watched literals
    * added "--counter-restarts" and "--counter-bump" for enabling counter implication restarts
    * added "--lemma-out-lbd" for restricting lemmas written via "--lemma-out"
    * added "--lemma-in-lbd" for setting initial lbd of lemmas read via "--lemma-in"
    * replaced "--loops-in-heu" with more general "--score-other"
    * replaced "--rand-watches" with more general "--init-watches"
    * replaced "--initial-lookahead" with "--lookahead=<type>[,<num>]"
    * replaced "--recursive-str" with "--strengthen=<mode>[,<antes>]"
    * replaced "--copy-problem" with more general "--share"
    * removed options "--brave", "--cautious", "--solution-recording": all superseded by "--enum-mode=<type>"
    * option "--restarts" now always requires a type;
      and the "limit" parameter now sets the (initial) length of the sequence
  * disbaled signal handling during printing of models
  * fixed: Overflow on parsing large opt-values (issue 3528852)
  * fixed: Parallel bt-enumerator enumerated duplicate models under certain conditions
  * fixed: Sat-Preprocessor failed to expand models correctly under very rare conditions
  * fixed: Erroneous interplay between "otfs=2" and "reverse-arcs" could lead to the
           unjustified removal of problem constraints
  * fixed: Incorrect ordering-predicate in MinimizeConstraint could lead to wrong optima
  * fixed: Solve loop failed to handle restart on total assignment correctly resulting
           in an infinite loop on some optimization problems
  * fixed: Duplicate key in JSON-Output of lemma stats

clasp 2.0.6: Tuesday, 3rd April 2012
  * added better error detection to portfolio parser and fixed a bug
    in the initialization of thread configs
  * first attempt at decoupling learnt db growing from restart schedule using
    independent grow schedule configurable via (hidden) option "--dgrowS"
  * added "--update-lbd=2" to enable usage of "strict" lbds
  * added (experimental) support for counter implication restarts and dynamic restarts
    via hidden options
  * fixed bugs in code for shared clause integration that could led to unpleasant
    results ranging from duplicate/missing models in enumeration to crashing if
    option "--otfs" was used

clasp 2.0.5: Sunday, 29th January 2012
  * fixed: Input parser for opb and (w)cnf failed to read 64bit integers.
  * fixed: Outer bound of inner-outer-restarts sometimes remained constant because of integer arithmetic.
  * fixed: Minimize constraint must not update optimum in enumeration-mode (opt-all).
           Bug introduced in version 2.0.3
  * fixed: Minimize constraint must not update initial (user-set) bound until a model is found.
           Bug introduced in version 2.0.3
  * fixed: Right hand side of minimize constraint not correctly initialized if "--opt-hierarch" was used.
  * fixed: SharedMinimizeData assumed monotonicity of individual levels - could fail
           after merging complementary literals in multi-level minimize constraints.
           Added extra "adjustment"-values to represent values resulting from such merges.

clasp 2.0.4: Tuesday, 29th November 2011
  * some cleanup in help output
    * moved general ASP-specific options to separate group
    * moved "--opt-sat" to basic options
    * simplified default command-line and made "input-dependent" defaults more explicit
  * updated interface spec of ProgramBuilder to make it more robust w.r.t incremental update
  * fixed parsing of "--global-restarts"
  * fixed: default value for option "--rand-watches" was not applied
  * fixed: Enumerator did not broadcast last model/optimum of current GP in parallel search
  * fixed: clauses simplified to binary/ternary are no longer counted twice in stats
  * fixed: eq-preprocessor sometimes did not reorder head list after merging two bodies
  * fixed: dimacs front-end failed to read empty dimacs file

clasp 2.0.3: Tuesday, 23rd August 2011
  * added option "--enum-mode" for setting enumeration algorithm and
    deprecated superseded options "--solution-recording", "--brave", and "cautious"
  * made "--enum-mode=record" the default for optimization
  * added default portfolio settable via "--portfolio=default"
  * added support for arithmetic restarts
  * moved "--opt-heuristic" to "Search Options" to allow for different settings in portfolios
  * fixed: clasp crashes with --pre (issue 3393095)
  * fixed: value given via "--opt-val" not checked against initial inconsistency
  * fixed: command line options not applied to portfolio configurations
  * fixed: parallel enumeration of models did not always respect "--number"
  * fixed: possible deadlock in parallel hierarchical optimization
  * fixed: failed to always propagate literals enqueued by PostPropagator::isModel()
  * fixed: possible crash bug because ReasonStore32::value_type did not decode stored data

clasp 2.0.2: Thursday, 30th June 2011
  * applied fixes from version 1.3.9
  * fixed problem in call to linker (issue 3324430)
  * fixed a bug in "otfs" which could not handle unsimplified lemmas
  * fixed a potential invalid memory access in ImplicationList::hasLearnt()
  * fixed potential underflow in output of solved guiding paths
  * fixed a problem in UnitHeuristic which failed to handle stop conflicts in parallel solving
  * fixed various exception-related issues in parallel solving and made
    it more robust in the face of exceptions
  * re-enabled optimized unit clause handling for MaxSAT

clasp 2.0.1: Wednesday, 27th April 2011
  * fixed various (spurious) warnings
  * updated ProgramOptions to circumvent tellg() bug in g++-4.{4,5,6} under Debian
  (see also: http://bugs.debian.org/cgi-bin/bugreport.cgi?bug=623850)
  * fixed some issues in build scripts (many thanks to Thomas Krennwallner)
    * configure.sh no longer sets RPATH unless "--set-rpath" is given
    * check for libtbb now also works on Mac OS
    * added code for finding TBB in default paths
    * fixed argument order in calls to compiler
    * removed spaces in specification of include/library directories

clasp 2.0.0: Thursday, 21st April 2011
  1. Support for parallel (multithreaded) solving (requires Intel(R) Threading Building Blocks)
    * configurable number of threads via option "--threads"
    * splitting-based search via guiding path and dynamic load-balancing
    * global restarts via option "--global-restarts" to escape from bad initial splits
    * competition-based search via freely configurable portfolios (option "--portfolio")
    * combination of splitting-based and portfolio-based search (option "--force-gp")
    * configurable lemma exchange via Distributor interface and options "--distribute" and "--integrate"
    * support for parallel enumeration, optimization, and computation of brave-/cautious consequences
  2. Optimization
    * hierarchical (multi-level) optimization via option "--opt-hierarch=1"
    * hierarchical optimization with varying step lengths via option "--opt-hierarch={2,3}"
    * changed switch "--opt-heu" to option "--opt-heuristic={1,2,3}", where
      * 1: use optimize statements in sign heuristic
      * 2: use optimize statements in model heuristic
      * 3: use optimize statements in both sign and model heuristic
    * changed switch "--opt-all" to option "--opt-all=value"; now enumerates
      all models with optimize value less than or equal to given value
  3. New language front-ends
    * added support for MaxSAT via optimization (option "--opt-sat")
    * added support for weighted partial MaxSAT problems in wcnf format
    * added support for weighted boolean optimization (WBO) problems
    * added support for non-linear constraints to pseudo-Boolean parser
  4. New output handling
    * option "--outf={0,1,2}" for selecting between (0) default output format, (1) competition output format,
      and (2) output in JSON format
    * option "--quiet" now accepts a pair <m,o> for configuring printing of models and optimize values
    * added verbosity level 3 to enable printing of progress messages
    * new (hidden) option "--ifs" for setting separator used when printing models
  5. Preprocessing & Learning
      * added (optional) support for blocked clause elimination to SAT-preprocessor
      * added option "--reverse-arcs" for ManySAT-like conflict analysis with "reverse arcs"
      * added option "--otfs" for enabling "on the fly subsumption"
      * added (optional) support for secondary nogood reduction schedule via option "--dsched"
      * added option "--dinit=min,max" for limiting initial learnt db size to range [min,max]
      * added option "--dglue=x" to prevent deletion of nogoods with lbd <= x
      * added option "--update-lbd" for enabling dynamic updates of lbds of learnt nogoods
  6. Internals
    * reimplemented constraints to enable sharing (and cloning); forced clear distinction between
      read-only, shared, and thread-local data
      * separated read-only program dependency graph from thread-local unfounded set checker so that
        the former can be shared between multiple threads
      * added SharedContext object for hosting information to be shared between solving threads
      * added shareable weight constraints
      * updated clause representation and added a shared clause constraint
      * splitted binary-/ternary implication graph into shared read-only static and fine-grained lock-protected dynamic part
    * implemented lock-free MultiQueue as first concrete nogood distributor (passive, global distribution)
    * implemented linear-time recursive-strengthen algorithm
    * switched to new version of ProgramOptions library
    * added support for "tagged" knowledge, i.e. nogoods tagged with an initial assumption
    * separated local (solver & search related) from global (enumeration & preprocessing) options in ClaspFacade
    * implemented more cache-efficient left_right_sequence for storing and distinguishing between clause
      and general watches
    * added (hidden) option "--dfrac" to set fraction of nogoods to delete on reduction
    * added new deletion algorithms and hidden option "--dalgo" for selecting between them
    * added hidden option "--dscore" for selecting between different nogood activity scoring schemes
    * added (hidden) option "--berk-once" for switching between multiset and set-based scoring in BerkMin

clasp 1.3.6: Friday, 19th November 2010
  * added missing copyright information to tests and examples
  * fixed a bug in preprocessing of weight rules where only literals but not their weights were swapped
  * fixed: lookahead accessed unitialized memory in incremental setting (concerns iclingo only)
  * fixed: inner-outer restart sequence always used hard-coded grow-factor

clasp 1.3.5: Friday, 24th September 2010
  * Removed warning for minimization under projection if safe
  * fixed inconsequent output format in time and statistics output
  * fixed bug in output of choice rules with empty head
  * fixed: truth-value of complementary eq-atom not correctly set
  * fixed: SAT-preprocessor must not reuse clause ids from previous incremental steps

clasp 1.3.4: Monday, 14th June 2010
  * moved claspre functionality to clasp (run configure with "--with-claspre" to enable it)
  * added "--search-limit" to limit search to a certain number of conflicts or restarts
  * calling clasp with "--stats=2" now prints jump statistics
  * long loop nogoods are now replaced with decision sequence if the latter is considerably shorter
  * sat-based preprocessing is now again enabled by default if input format is dimacs or OPB
  * fixed: option "--rand-prob" not always correctly parsed
  * fixed: lookahead not correctly initialized in incremental setting (only concerns iclingo)
  * fixed: enumerators not always correctly terminated when solving under assumptions
  * fixed: sat-output failed to '0'-terminate models
  * fixed: "--opt-value" did not work with negative numbers
  * simplified some code to avoid internal compiler error in gcc-3.4.3

clasp 1.3.3: Thursday, 1st April 2010 (April Fools' Day)
  * added "--trans-ext=card" and "--trans-ext=integ" for transforming cardinality rules resp. extended integrity constraints
  * added "--lemma-out=<file>" and "--lemma-in=<file>" for writing lemmas to resp. reading lemmas from <file>
  * clasp now prints suboptimal models in PB-mode if called with "--verbosity=2"
  * added more timing statistics
  * application now reports actual average size of learnt lemmas instead of average contracted size
  * fixed: "--del=no" did not fully disable nogood deletion
  * fixed: "--opt-value" not checked against initial sum of minimize constraint
  * fixed: dimacs parser must not assign undefined literals to false if more than one model is requested
  * fixed: possible double-deletion in option "--pre"
  * fixed: unfounded set checker sometimes too lazy w.r.t heads of recursive extended rules
  * fixed a minor bug in eq-preprocessing
  * changed some code to avoid code generation bug in Visual C++ 2008 x64
    see: https://connect.microsoft.com/VisualStudio/feedback/ViewFeedback.aspx?FeedbackID=526921

clasp 1.3.2: Friday, 15th January 2010
  * fixed a 64-bit portability problem; clasp should now also run under Mac OS X 10.6
  * fixed option "--pre"
  * fixed: SAT-preprocessor not correctly initialized on SAT-problems with more than 4 Mio. clauses

clasp 1.3.1: Tuesday, 8th December 2009
  * changed some internal interface to simplify integration of clasp
    in clingo/iclingo/clingcon
  * fixed a couple of bugs in the eq-preprocessing
  * fixed a bug in transformation of weight rules in incremental setting
  * fixed a crash bug in experimental "--backprop" preprocessor
  * fixed a bug that made clasp exit with code S_UNKNOWN (0) instead of S_UNSAT (20)
    on unsat problems (computation was correct, though)
  * fixed a command-line problem: option "--recursive-str" wrongly required an argument
  * fixed a small problem in PB-frontend that led to wrong optima

clasp 1.3.0: Tuesday, 20th October 2009
  * added an OPB front-end for solving linear Pseudo-Boolean constraint problems
    and removed switch "--dimacs": the input format (Smodels-input, dimacs, or OPB)
    is now automatically detected
  * added switch "--opt-ignore" and "--opt-heu" for ignoring optimize statements during search,
    resp. for setting the preferred value of literals occurring in minimize statements to false
  * added switch "--estimate" for initializing size of learnt DB based on estimated problem complexity
  * added switch "--reset-restart" for resetting restart schedule after each model found
  * added switch "--asp09" for enabling ASP'09 competition output format
  * added switch "--pre" for only printing preprocessed program
  * added switch "--backprop" for enabling backpropagation in ASP-preprocessor. Note: EXPERIMENTAL FEATURE
  * added option "--time-limit=<n>" for setting a solving time limit of <n> seconds
  * added option "--verbose=<level>" for controlling status messages, where
    "--verbose=0" disables all status messages
    "--verbose=1" is the default and prints basic status information
    "--verbose=2" prints more status messages
  * option "--quiet" no longer controls status messages; it only disables printing of models
  * replaced option "--lookback=<yes/no>" with switch "--no-lookback"
  * option "--save-progress" now takes an int <n> to enable progress saving only on jumps >= <n> > 0
  * default heuristic now disables MOMs-based top-level heuristic on large problems
  * removed auto_lookahead option
  * internal: added better interfaces for users of clasp library (iClingo, Clingcon, ...)
  * fixed an optimization that violated gcc's strict aliasing rules and could led to crashes
  * fixed a bug in the interplay of projective enumeration and sat-preprocessing that could
    led to the enumeration of duplicate models (w.r.t the projection variables)
  * fixed two bugs w.r.t optimization: first, clasp sometimes reported unknown optimum
    although last model was optimal. Second, reported optima for minimize statements
    containing facts were too low (optimality of models was correct, though)
  * fixed a lookahead bug which occurred only together with sat-preprocessing
  * fixed a small glitch in the recursive nogood minimization (switch "--recursive-str")

clasp 1.2.1: Tuesday, 14th April 2009
  * fixed a crash bug in handling of weight rules with bound 0 (introduced in 1.2.0)
  * added warning for minimization under projection
  * reverted behaviour of "--number" to pre 1.2.0, i.e.
    "--number" is again considered during optimization/computation of consequences
  * removed spurious warning when "--number" is not explicitly set on optimization
  * disabled printing of cautious consequences and optimization for UNSAT problems
  * clasp now also prints current optimum on interrupt

clasp 1.2.0: Tuesday, 10th March 2009
  * added "--project" for enabling projective enumeration
  * added "--solution-recording" for enabling alternative enumeration mode based on (solution) nogoods
  * added "--restart-on-model" for restarting search after each model (randomize enumeration)
  * changed "--initial-lookahead" to "--initial-lookahead=<x>", where <x> gives the number of choices
    to be selected by lookahead. If 0, lookahead is only used during preprocessing.
  * removed "--opt-restart", which is now superseded by "--restart-on-model"
  * added support for minimization during consequence computation
  * added new (platform specific) timer which won't overflow after merely 36 minutes
  * improved algorithm for handling recursive weight constraints
  * fixed a bug where B+ atoms were falsely removed during preprocessing
  * fixed a crash bug where clasp created bogus minimize statements for trivially UNSAT programs
  * fixed a bug in the unfounded set checker where multiple SCCs were not always handled correctly
    (bug was introduced in version 1.1.0)
  * fixed ProgramBuilder::writeProgram so that it now correctly writes integrity constraints (internal)

clasp 1.1.3: Monday, 24th November 2008
  * fixed handling of zero weighted atoms in minimize statements
  * fixed a bug that caused "--deletion=no" to constantly delete all learnt nogoods

clasp 1.1.2: Saturday, 25th October 2008
  * fixed a bug in the unfounded set checker (bug introduced in version 1.1.0)

clasp 1.1.1: Monday, 13th October 2008
  * revised option names, help text, and error messages
  * fixed a bug in the preprocessing/simplification of weight rules
  * fixed several bugs in the handling of incremental programs

clasp 1.1.0: Thursday, 31th July 2008
  * added "--sat-prepro" for SatElite-like preprocessing
  * improved eq-Preprocessing and updated "--eq" to reflect new iterative algorithm
  * added "--cautious" and "--brave" for cautious resp. brave reasoning
  * added new optimization mode "--opt-rand": similar to optimize-one but restarts after each enumerated model
  * added "--local-restarts" for local restarts as described in "Local Restarts" by Ryvchin and Strichman
  * added new inner-outer restart strategy from PicoSat; quadratic-scheme remains default for now
  * added "--expensiveccm" for expensive conflict clause minimization a la MiniSat; old Beame-scheme remains default for now
  * replaced old VSIDS heuristic with MiniSat-like VSIDS heuristic
  * changed growth strategy of learnt db
  * changed default value of "--contraction" to 250
  * added support for incremental program update (internal)

clasp 1.0.5: Monday, 31th December 2007
  * added "--minimization=all" for conflict clause minimization over all antecedent types
  * changed default of "--minimization" from "bin" to "all".
  * added "--save-progress" for RSat-like progress saving
  * added "--optimize-value" for setting initial value(s) of optimize function
  * optimized implementation of cardinality-/weight-rules
  * simplified and improved implementation of ProgramBuilder and preprocessing
  * unfounded set checker is now also backtrack-free for extended rules
  * if "--rand-watches" is not used, watches in clauses are initialized to the two least watched literals
  * fixed a bug regarding lookahead: if lookahead was not used as heuristic, literal dependencies were
    not cleared; failed-literal detection skipped literals and thus did not always find all conflicts.
  * fixed a bug that led to wrong answers/crashes if "loops=no" was used
  * fixed a bug in preprocessing of minimize rules

clasp 1.0.4: Wednesday, 22th August 2007 (updated: 24th August 2007)
  * improved equivalence-preprocessing w.r.t bodies of size > 1 and slightly decreased memory usage
  * improved look-back heuristics
  * changed default value of "--trans-ext" to "no", i.e. extended rules are now handled natively by default
  * simplified output and added "--stats" for enabling printing of extended statistics
  * implemented non-recursive version of Tarjan's SCC algorithm to prevent stack overflows on large SCCs
  * fixed another bug in handling of minimize rules
  * fixed a bug in the command-line interface that led to a crash when an unknown heuristic was given
  * fixed a bug concerning preprocessing/simplification of weight rules
  * 08/24/2007: fixed a bug in preprocessing of cardinality/weight rules containing duplicate literals
  * 10/25/2007: fixed a bug in preprocessing of satisfied bodies
  * 10/27/2007: fixed a bug where weight constraints were inadvertently handled as cardinality constraints whenever the second weight equaled 1
  * 11/09/2007: fixed a bug in preprocessing of unsupported bodies

clasp 1.0.3: Monday, 16th July 2007
  * added a new parameter "no" to "--loops" which disables learning of loop formulas
  * improved performance of the equivalence-preprocessing algorithm on certain inputs
  * adapted lookahead so that it can distinguish equivalent variables
  * fixed a bug in the dimacs front-end that led to incorrect results on certain inputs
  * if "--loops=shared" was used, learnt loop formulas were not added to the learnt db and thus not subject to nogood deletion
  * fixed a bug that led to an infinite loop on certain optimization problems (bug was introduced in version 1.0.2)
  * added signal handler to intercept standard signals like SIGTERM

clasp 1.0.2: Friday, 15th June 2007
  * added "--eq" for equivalence-based preprocessing; added "--eq" to default command line
  * "--contraction" expects threshold length for dynamic compression of long learnt clauses (default: 60)
  * added a second (optional) grow factor to "--deletion" that is applied after every reduction
  * added "--reduce-on-restart" that removes some of the learnt nogoods on every restart
  * added "--optimize" for computing either one or all optimal solutions
  * fixed a bug that led to a crash when "--evaluate-loops=false" was used together with
    the default heuristic
  * fixed a bug that led to a crash on certain problems when lookahead was used
    in lookback mode


clasp 1.0.1: Wednesday, 28th March 2007
  * some fixes to make clasp compile on gcc 4.1 and gcc 4.2
  * fixed a bug in the RNG that led to array-out-of-bounds accesses using certain
    standard library implementations
  * fixed a bug in the (native) handling of constraint-rules - clasp treated
    their bodies as sets and spuriously removed duplicate atoms
  * fixed a bug in the handling of compute-statements - clasp failed to produce
    a conflict if the compute-statement forced an unsupported atom to be true.

clasp 1.0: Wednesday, 7th March 2007
  * added native support for extended rules (disabled by default)
  * added support for optimize statements
  * added "--dimacs" for reading CNF-problems in dimacs-format
  * added "--contraction": dynamic clause compression for very long learnt clauses
  * added "--minimize": (weak) conflict clause minimization
  * added "--lookahead" for (configurable) failed-literal-detection
  * added "--rand-watches" for random initialization of watches
  * added "--rand-prop" for support of occasional random-choices
  * added "--supp-models" for computation of supported models
  * added "--bounded-restarts" for allowing (bounded) restarts afer solution was found
  * new and more dynamic VSIDS heuristic
  * new smodels-like lookahead heuristic
  * changed nogood deletion heuristic
  * removed -s option (replaced with --initial-lookahead)
  * renamed --no-learn option (now: --lookback=no)

clasp Asp-Comp: Revision: Wednesday, 20th December 2006
  * scaled-down version for the ASP-competition

clasp RC4: Wednesday, 25th October 2006
  * added new restart strategies
  * addad a randomization strategy similar to satzoo's "Burst of random variable orders"
  * added an option to initialize the random number generator
  * fixed bug in LparseReader that caused an infinite loop on bad input
  * fixed implementation of BerkMin heuristic
  * fixed potential memory-leak in clause deletion code

clasp RC3: Friday, 29th September 2006
 * transformation of extended rules to normal rules
 * some low-level stuff to improve performance

clasp RC2: Monday, 19th June 2006
 * version produced for paper
 * major bug fixes

clasp RC1: Friday, 16th June 2006
 * initial version
<|MERGE_RESOLUTION|>--- conflicted
+++ resolved
@@ -1,4 +1,3 @@
-<<<<<<< HEAD
 clasp 3.3.0:
   * switched to MIT license
   * added support for unsatisfiable core shrinking via option "--opt-usc-shrink"
@@ -25,10 +24,7 @@
     - added support for step-specific true var to simplify implementation of multishot propagators
     - simplified ClaspFacade solving interface
 
-clasp 3.2.3:
-=======
 clasp 3.2.3: Monday, 24th April 2017
->>>>>>> a47aed7f
   * fixed: possible crash on Cygwin-32 because of non-increasing wall clock time
   * fixed: PB constraints not correctly initialized if added on levels > 0
   * fixed regression: unsupported atoms in minimize statements not added to program
